import os
import warnings
from collections import defaultdict

import numpy as np
from astropy import wcs
from regions import PixCoord
from tqdm.auto import tqdm

from soxs.events import make_event_file
from soxs.instrument_registry import instrument_registry
from soxs.psf import psf_model_registry
from soxs.response import AuxiliaryResponseFile, RedistributionMatrixFile
from soxs.simput import SimputCatalog, SimputPhotonList, read_catalog
from soxs.utils import (
    create_region,
    ensure_numpy_array,
    get_data_file,
    get_rot_mat,
    mylog,
    parse_prng,
    parse_value,
)


def perform_dither(t, dither_dict):
    if dither_dict["dither_on"]:
        a = 2.0 * np.pi / dither_dict["x_period"]
        b = 2.0 * np.pi / dither_dict["y_period"]
        A = dither_dict["x_amp"] / dither_dict["plate_scale"]
        B = dither_dict["y_amp"] / dither_dict["plate_scale"]
        x_offset = A * np.sin(a * t)
        y_offset = B * np.sin(b * t)
    else:
        x_offset = np.zeros(t.size)
        y_offset = np.zeros(t.size)
    return x_offset, y_offset


def make_source_list(source):
    if source is None:
        source_list = []
    elif isinstance(source, dict):
        source_list = []
        for i in range(len(source["flux"])):
            phlist = SimputPhotonList(
                source["ra"][i],
                source["dec"][i],
                source["energy"][i],
                source["flux"][i],
                source["src_names"][i],
            )
            source_list.append(phlist)
    elif isinstance(source, (str, SimputCatalog)):
        # Assume this is a SIMPUT or pyXSIM catalog
        source_list = read_catalog(source)
    return source_list


def generate_events(
    source,
    exp_time,
    instrument,
    sky_center,
    no_dither=False,
    dither_params=None,
    roll_angle=0.0,
    subpixel_res=False,
    aimpt_shift=None,
    prng=None,
):
    """
    Take unconvolved events and convolve them with instrumental responses. This
    function does the following:

    1. Determines which events are observed using the ARF
    2. Pixelizes the events, applying PSF effects and dithering
    3. Determines energy channels using the RMF

    This function is not meant to be called by the end-user but is used by
    the :func:`~soxs.instrument.instrument_simulator` function.

    Parameters
    ----------
    input_events : string, dict, SimputCatalog, or None
        The unconvolved events to be used as input. Can be one of the
        following:
        1. The name of a SIMPUT catalog file.
        2. A Python dictionary containing the following items:
        "ra": A NumPy array of right ascension values in degrees.
        "dec": A NumPy array of declination values in degrees.
        "energy": A NumPy array of energy values in keV.
        "flux": The flux of the entire source, in units of erg/cm**2/s.
        3. A SimputCatalog object.
    out_file : string
        The name of the event file to be written.
    exp_time : float, (value, unit) tuple, or :class:`~astropy.units.Quantity`
        The exposure time to use, in seconds.
    instrument : string
        The name of the instrument to use, which picks an instrument
        specification from the instrument registry.
    sky_center : array, tuple, or list
        The center RA, Dec coordinates of the observation, in degrees.
    no_dither : boolean, optional
        If True, turn off dithering entirely. Default: False
    dither_params : array-like of floats, optional
        The parameters to use to control the size and period of the dither
        pattern. The first two numbers are the dither amplitude in x and y
        detector coordinates in arcseconds, and the second two numbers are
        the dither period in x and y detector coordinates in seconds.
        Default: [8.0, 8.0, 1000.0, 707.0].
    roll_angle : float, (value, unit) tuple, or :class:`~astropy.units.Quantity`, optional
        The roll angle of the observation in degrees. Default: 0.0
    subpixel_res : boolean, optional
        If True, event positions are not randomized within the pixels
        within which they are detected. Default: False
    aimpt_shift : array-like, optional
        A two-float array-like object which shifts the aimpoint on the
        detector from the nominal position. Units are in arcseconds.
        Default: None, which results in no shift from the nominal aimpoint.
    prng : :class:`~numpy.random.RandomState` object, integer, or None
        A pseudo-random number generator. Typically will only
        be specified if you have a reason to generate the same
        set of random numbers, such as for a test. Default is None,
        which sets the seed based on the system time.
    """
    exp_time = parse_value(exp_time, "s")
    roll_angle = parse_value(roll_angle, "deg")
    prng = parse_prng(prng)
    source_list = make_source_list(source)

    try:
        instrument_spec = instrument_registry[instrument]
    except KeyError:
        raise KeyError(f"Instrument {instrument} is not in the instrument registry!")
    if not instrument_spec["imaging"]:
        raise RuntimeError(
            f"Instrument '{instrument_spec['name']}' is not "
            f"designed for imaging observations!"
        )

    arf_file = get_data_file(instrument_spec["arf"])
    rmf_file = get_data_file(instrument_spec["rmf"])
    arf = AuxiliaryResponseFile(arf_file)
    rmf = RedistributionMatrixFile(rmf_file)

    nx = instrument_spec["num_pixels"]
    plate_scale = instrument_spec["fov"] / nx / 60.0  # arcmin to deg
    plate_scale_arcsec = plate_scale * 3600.0

    if aimpt_shift is None:
        aimpt_shift = np.zeros(2)
    aimpt_shift = ensure_numpy_array(aimpt_shift).astype("float64")
    aimpt_shift /= plate_scale_arcsec

    if not instrument_spec["dither"]:
        dither_on = False
    else:
        dither_on = not no_dither
    if dither_params is None:
        dither_params = [8.0, 8.0, 1000.0, 707.0]
    dither_dict = {
        "x_amp": dither_params[0],
        "y_amp": dither_params[1],
        "x_period": dither_params[2],
        "y_period": dither_params[3],
        "dither_on": dither_on,
        "plate_scale": plate_scale_arcsec,
    }

    event_params = {
        "exposure_time": exp_time,
        "arf": arf.filename,
        "sky_center": sky_center,
        "pix_center": np.array([0.5 * (2 * nx + 1)] * 2),
        "num_pixels": nx,
        "plate_scale": plate_scale,
        "rmf": rmf.filename,
        "channel_type": rmf.chan_type.upper(),
        "telescope": rmf.header["TELESCOP"],
        "instrument": instrument_spec["name"],
        "mission": rmf.header.get("MISSION", ""),
        "nchan": rmf.n_ch,
        "roll_angle": roll_angle,
        "fov": instrument_spec["fov"],
        "chan_lim": [rmf.cmin, rmf.cmax],
        "chips": instrument_spec["chips"],
        "dither_params": dither_dict,
        "aimpt_coords": instrument_spec["aimpt_coords"],
        "aimpt_shift": aimpt_shift,
    }

    # Set up WCS

    w = wcs.WCS(naxis=2)
    w.wcs.crval = event_params["sky_center"]
    w.wcs.crpix = event_params["pix_center"]
    w.wcs.cdelt = [-plate_scale, plate_scale]
    w.wcs.ctype = ["RA---TAN", "DEC--TAN"]
    w.wcs.cunit = ["deg"] * 2

    # Determine rotation matrix
    rot_mat = get_rot_mat(roll_angle)

    # Set up PSF
    psf_type = instrument_spec["psf"][0]
    psf_class = psf_model_registry[psf_type]
    psf = psf_class(instrument_spec, prng=prng)

    all_events = defaultdict(list)

    num_sources = len(source_list)

    mylog.info(
        "Simulating events from %d sources using instrument %s for %g ks.",
        num_sources,
        instrument,
        exp_time * 1.0e-3,
    )

    if num_sources > 3:
        pbar = tqdm(leave=True, total=num_sources, desc="Observing sources: ")
    else:
        pbar = None

    for i, src in enumerate(source_list):
        mylog.debug("Detecting events from source %s.", src.name)

        # Step 1: Use ARF to determine which photons are observed

        mylog.debug(
            "Applying energy-dependent effective area from %s.",
            os.path.split(arf.filename)[-1],
        )
        refband = [src.emin, src.emax]
        if src.src_type == "phlist":
            events = arf.detect_events_phlist(
                src.events.copy(), exp_time, src.flux, refband, prng=prng
            )
        elif src.src_type.endswith("spectrum"):
            events = arf.detect_events_spec(src, exp_time, refband, prng=prng)

        n_evt = events["energy"].size

        if n_evt == 0:
            mylog.debug("No events were observed for this source!!!")
        else:
            # Step 2: Assign pixel coordinates to events. Apply dithering and
            # PSF. Clip events that don't fall within the detection region.

            mylog.debug("Pixeling events.")

            # Convert RA, Dec to pixel coordinates
            xpix, ypix = w.wcs_world2pix(events["ra"], events["dec"], 1)

            xpix -= event_params["pix_center"][0]
            ypix -= event_params["pix_center"][1]

            events.pop("ra")
            events.pop("dec")

            n_evt = xpix.size

            # Rotate physical coordinates to detector coordinates

            det = np.dot(rot_mat, np.array([xpix, ypix]))
            detx = det[0, :] + event_params["aimpt_coords"][0] + aimpt_shift[0]
            dety = det[1, :] + event_params["aimpt_coords"][1] + aimpt_shift[1]

            # Add times to events
            events["time"] = prng.uniform(
                size=n_evt, low=0.0, high=event_params["exposure_time"]
            )

            # Apply dithering

            x_offset, y_offset = perform_dither(events["time"], dither_dict)

            detx -= x_offset
            dety -= y_offset

            # PSF scattering of detector coordinates

            mylog.debug("Scattering events with a %s-based PSF.", psf)
            detx, dety = psf.scatter(detx, dety, events["energy"])

            # Convert detector coordinates to chip coordinates.
            # Throw out events that don't fall on any chip.

            cx = np.trunc(detx) + 0.5 * np.sign(detx)
            cy = np.trunc(dety) + 0.5 * np.sign(dety)

            events["chip_id"] = -np.ones(n_evt, dtype="int")
            for i, chip in enumerate(event_params["chips"]):
                rtype = chip[0]
                args = chip[1:]
                r, _ = create_region(rtype, args, 0.0, 0.0)
                inside = r.contains(PixCoord(cx, cy))
                events["chip_id"][inside] = i
            keep = events["chip_id"] > -1

            mylog.debug(
                "%d events were rejected because they do not fall on any CCD.",
                n_evt - keep.sum(),
            )
            n_evt = keep.sum()

            if n_evt == 0:
                mylog.debug("No events are within the field of view for this source!!!")
            else:
                mylog.debug("%d events were detected from the source.", n_evt)

                # Keep only those events which fall on a chip

                for key in events:
                    events[key] = events[key][keep]

                # Convert chip coordinates back to detector coordinates,
                # unless the user has specified that they want subpixel
                # resolution

                if subpixel_res:
                    events["detx"] = detx[keep]
                    events["dety"] = dety[keep]
                else:
                    events["detx"] = cx[keep] + prng.uniform(
                        low=-0.5, high=0.5, size=n_evt
                    )
                    events["dety"] = cy[keep] + prng.uniform(
                        low=-0.5, high=0.5, size=n_evt
                    )

                # Convert detector coordinates back to pixel coordinates by
                # adding the dither offsets back in and applying the rotation
                # matrix again

                det = np.array(
                    [
                        events["detx"]
                        + x_offset[keep]
                        - event_params["aimpt_coords"][0]
                        - aimpt_shift[0],
                        events["dety"]
                        + y_offset[keep]
                        - event_params["aimpt_coords"][1]
                        - aimpt_shift[1],
                    ]
                )
                pix = np.dot(rot_mat.T, det)

                events["xpix"] = pix[0, :] + event_params["pix_center"][0]
                events["ypix"] = pix[1, :] + event_params["pix_center"][1]

        if n_evt > 0:
            for key in events:
                all_events[key] = np.concatenate([all_events[key], events[key]])

        if pbar:
            pbar.update()

    if pbar:
        pbar.close()

    n_events_total = len(all_events["energy"])

    if n_events_total == 0:
        mylog.warning("No events from any of the sources in the catalog were detected!")
        for key in [
            "xpix",
            "ypix",
            "detx",
            "dety",
            "time",
            "chip_id",
            event_params["channel_type"],
            "soxs_energy",
        ]:
            all_events[key] = np.array([])
    else:
        # Step 4: Scatter energies with RMF
        mylog.info("Scattering energies with RMF %s.", os.path.split(rmf.filename)[-1])
        all_events = rmf.scatter_energies(all_events, prng=prng)
        mylog.info("Detected %d events in total.", n_events_total)

    return all_events, event_params


def make_background(
    exp_time,
    instrument,
    sky_center,
    foreground=True,
    ptsrc_bkgnd=True,
    instr_bkgnd=True,
    no_dither=False,
    dither_params=None,
    roll_angle=0.0,
    subpixel_res=False,
    input_pt_sources=None,
    aimpt_shift=None,
    prng=None,
    instr_bkgnd_scale=1.0,
    **kwargs,
):
    """
    Make background events.

    Parameters
    ----------
    exp_time : float, (value, unit) tuple, or :class:`~astropy.units.Quantity`
        The exposure time to use, in seconds.
    instrument : string
        The name of the instrument to use, which picks an instrument
        specification from the instrument registry.
    sky_center : array, tuple, or list
        The center RA, Dec coordinates of the observation, in degrees.
    foreground : boolean, optional
        Whether to include the Galactic foreground. Default: True
    instr_bkgnd : boolean, optional
        Whether to include the instrumental background. Default: True
    no_dither : boolean, optional
        If True, turn off dithering entirely. Default: False
    dither_params : array-like of floats, optional
        The parameters to use to control the size and period of the dither
        pattern. The first two numbers are the dither amplitude in x and y
        detector coordinates in arcseconds, and the second two numbers are
        the dither period in x and y detector coordinates in seconds.
        Default: [8.0, 8.0, 1000.0, 707.0].
    ptsrc_bkgnd : boolean, optional
        Whether to include the point-source background. Default: True
    roll_angle : float, (value, unit) tuple, or :class:`~astropy.units.Quantity`, optional
        The roll angle of the observation in degrees. Default: 0.0
    subpixel_res: boolean, optional
        If True, event positions are not randomized within the pixels
        within which they are detected. Default: False
    input_pt_sources : string, optional
        If set to a filename, input the point source positions, fluxes,
        and spectral indices from an ASCII table instead of generating
        them. Default: None
    aimpt_shift : array-like, optional
        A two-float array-like object which shifts the aimpoint on the
        detector from the nominal position. Units are in arcseconds.
        Default: None, which results in no shift from the nominal aimpoint.
    prng : :class:`~numpy.random.RandomState` object, integer, or None
        A pseudo-random number generator. Typically this will only
        be specified if you have a reason to generate the same
        set of random numbers, such as for a test. Default is None,
        which sets the seed based on the system time.
    """
    if "nH" in kwargs or "absorb_model" in kwargs:
        warnings.warn(
            "The 'nH' and 'absorb_model' keyword arguments"
            "have been omitted. Please set the 'bkgnd_nH' "
            "and 'bkgnd_absorb_model' values in the SOXS"
            "configuration file if you want to change these "
            "values. ",
            DeprecationWarning,
        )
    from soxs.background import make_diffuse_background, make_ptsrc_background

    prng = parse_prng(prng)
    exp_time = parse_value(exp_time, "s")
    roll_angle = parse_value(roll_angle, "deg")
    try:
        instrument_spec = instrument_registry[instrument]
    except KeyError:
        raise KeyError(
            f"Instrument {instrument} is not in the " f"instrument registry!"
        )
    if not instrument_spec["imaging"]:
        raise RuntimeError(
            f"Instrument '{instrument_spec['name']}' is not "
            f"designed for imaging observations!"
        )
    fov = instrument_spec["fov"]

    input_events = defaultdict(list)

    arf_file = get_data_file(instrument_spec["arf"])
    arf = AuxiliaryResponseFile(arf_file)
    rmf_file = get_data_file(instrument_spec["rmf"])
    rmf = RedistributionMatrixFile(rmf_file)

    if ptsrc_bkgnd:
        mylog.info("Adding in point-source background.")
        ptsrc_events = make_ptsrc_background(
            exp_time,
            1.5 * fov,
            sky_center,
            area=1.2 * arf.max_area,
            input_sources=input_pt_sources,
            prng=prng,
        )
        for key in ["ra", "dec", "energy"]:
            input_events[key].append(ptsrc_events[key])
        input_events["flux"].append(ptsrc_events["flux"])
        input_events["emin"].append(ptsrc_events["energy"].min())
        input_events["emax"].append(ptsrc_events["energy"].max())
        input_events["src_names"].append("ptsrc_bkgnd")
        events, event_params = generate_events(
            input_events,
            exp_time,
            instrument,
            sky_center,
            no_dither=no_dither,
            dither_params=dither_params,
            roll_angle=roll_angle,
            subpixel_res=subpixel_res,
            aimpt_shift=aimpt_shift,
            prng=prng,
        )
        mylog.info(
            "Generated %d photons from the point-source background.",
            events["energy"].size,
        )
    else:
        nx = instrument_spec["num_pixels"]
        plate_scale = instrument_spec["fov"] / nx / 60.0
        plate_scale_arcsec = plate_scale * 3600.0
        if aimpt_shift is None:
            aimpt_shift = np.zeros(2)
        aimpt_shift = ensure_numpy_array(aimpt_shift).astype("float64")
        aimpt_shift /= plate_scale_arcsec
        events = defaultdict(list)
        if not instrument_spec["dither"]:
            dither_on = False
        else:
            dither_on = not no_dither
        if dither_params is None:
            dither_params = [8.0, 8.0, 1000.0, 707.0]
        dither_dict = {
            "x_amp": dither_params[0],
            "y_amp": dither_params[1],
            "x_period": dither_params[2],
            "y_period": dither_params[3],
            "dither_on": dither_on,
            "plate_scale": instrument_spec["fov"] / nx * 60.0,
        }
        event_params = {
            "exposure_time": exp_time,
            "fov": instrument_spec["fov"],
            "num_pixels": nx,
            "pix_center": np.array([0.5 * (2 * nx + 1)] * 2),
            "channel_type": rmf.chan_type,
            "sky_center": sky_center,
            "dither_params": dither_dict,
            "plate_scale": plate_scale,
            "chan_lim": [rmf.cmin, rmf.cmax],
            "rmf": rmf_file,
            "arf": arf_file,
            "telescope": rmf.header["TELESCOP"],
            "instrument": instrument_spec["name"],
            "mission": rmf.header.get("MISSION", ""),
            "nchan": rmf.n_ch,
            "roll_angle": roll_angle,
            "aimpt_coords": instrument_spec["aimpt_coords"],
            "aimpt_shift": aimpt_shift,
        }

    if "chips" not in event_params:
        event_params["chips"] = instrument_spec["chips"]

    instr_bkgnd &= instrument_spec["bkgnd"] is not None

    if foreground or instr_bkgnd:
        bkg_events = make_diffuse_background(
            foreground,
            instr_bkgnd,
            instrument_spec,
            event_params,
            arf,
            rmf,
            prng=prng,
            instr_bkgnd_scale=instr_bkgnd_scale,
        )
        for key in bkg_events:
            events[key] = np.concatenate([events[key], bkg_events[key]])

    return events, event_params


def make_background_file(
    out_file,
    exp_time,
    instrument,
    sky_center,
    overwrite=False,
    foreground=True,
    instr_bkgnd=True,
    ptsrc_bkgnd=True,
    no_dither=False,
    dither_params=None,
    subpixel_res=False,
    input_pt_sources=None,
    prng=None,
    **kwargs,
):
    """
    Make an event file consisting entirely of background events. This will be
    useful for creating backgrounds that can be added to simulations of sources.

    Parameters
    ----------
    exp_time : float, (value, unit) tuple, or :class:`~astropy.units.Quantity`
        The exposure time to use, in seconds.
    instrument : string
        The name of the instrument to use, which picks an instrument
        specification from the instrument registry.
    sky_center : array, tuple, or list
        The center RA, Dec coordinates of the observation, in degrees.
    overwrite : boolean, optional
        Whether to overwrite an existing file with the same name.
        Default: False
    foreground : boolean, optional
        Whether to include the Galactic foreground. Default: True
    instr_bkgnd : boolean, optional
        Whether to include the instrumental background. Default: True
    ptsrc_bkgnd : boolean, optional
        Whether to include the point-source background. Default: True
    no_dither : boolean, optional
        If True, turn off dithering entirely. Default: False
    dither_params : array-like of floats, optional
        The parameters to use to control the size and period of the dither
        pattern. The first two numbers are the dither amplitude in x and y
        detector coordinates in arcseconds, and the second two numbers are
        the dither period in x and y detector coordinates in seconds.
        Default: [8.0, 8.0, 1000.0, 707.0].
    subpixel_res: boolean, optional
        If True, event positions are not randomized within the pixels
        within which they are detected. Default: False
    input_pt_sources : string, optional
        If set to a filename, input the point source positions, fluxes,
        and spectral indices from an ASCII table instead of generating
        them. Default: None
    prng : :class:`~numpy.random.RandomState` object, integer, or None
        A pseudo-random number generator. Typically will only
        be specified if you have a reason to generate the same
        set of random numbers, such as for a test. Default is None,
        which sets the seed based on the system time.
    """
    if "nH" in kwargs or "absorb_model" in kwargs:
        warnings.warn(
            "The 'nH' and 'absorb_model' keyword arguments"
            "have been omitted. Please set the 'bkgnd_nH' "
            "and 'bkgnd_absorb_model' values in the SOXS"
            "configuration file if you want to change these "
            "values. ",
            DeprecationWarning,
        )
    if "input_sources" in kwargs:
        warnings.warn(
            "The 'input_sources' keyword argument has been changed "
            "to 'input_pt_sources' and is deprecated.",
            DeprecationWarning,
        )
        input_pt_sources = kwargs.pop("input_sources")
    prng = parse_prng(prng)
    events, event_params = make_background(
        exp_time,
        instrument,
        sky_center,
        ptsrc_bkgnd=ptsrc_bkgnd,
        foreground=foreground,
        instr_bkgnd=instr_bkgnd,
        no_dither=no_dither,
        dither_params=dither_params,
        subpixel_res=subpixel_res,
        input_pt_sources=input_pt_sources,
        prng=prng,
    )
    f = make_event_file(events, event_params)
    mylog.info("Writing background events to file %s.", out_file)
    f.writeto(out_file, overwrite=overwrite)


def _instrument_simulator(
    input_events,
    exp_time,
    instrument,
    sky_center,
    instr_bkgnd=True,
    foreground=True,
    ptsrc_bkgnd=True,
    bkgnd_file=None,
    no_dither=False,
    dither_params=None,
    roll_angle=0.0,
    subpixel_res=False,
    aimpt_shift=None,
    input_pt_sources=None,
    prng=None,
    instr_bkgnd_scale=1.0,
):
    from soxs.background import add_background_from_file

    # Make the source first
    events, event_params = generate_events(
        input_events,
        exp_time,
        instrument,
        sky_center,
        no_dither=no_dither,
        dither_params=dither_params,
        roll_angle=roll_angle,
        subpixel_res=subpixel_res,
        aimpt_shift=aimpt_shift,
        prng=prng,
    )
    # If the user wants backgrounds, either make the background or add an already existing
    # background event file. It may be necessary to reproject events to a new coordinate system.
    if bkgnd_file is None:
        if not instr_bkgnd and not ptsrc_bkgnd and not foreground:
            mylog.info("No backgrounds will be added to this observation.")
        else:
            mylog.info("Adding background events.")
            bkg_events, _ = make_background(
                exp_time,
                instrument,
                sky_center,
                foreground=foreground,
                instr_bkgnd=instr_bkgnd,
                no_dither=no_dither,
                dither_params=dither_params,
                ptsrc_bkgnd=ptsrc_bkgnd,
                prng=prng,
                subpixel_res=subpixel_res,
                roll_angle=roll_angle,
                aimpt_shift=aimpt_shift,
                input_pt_sources=input_pt_sources,
                instr_bkgnd_scale=instr_bkgnd_scale,
            )
            for key in events:
                events[key] = np.concatenate([events[key], bkg_events[key]])
    else:
        mylog.info("Adding background events from the file %s.", bkgnd_file)
        if not os.path.exists(bkgnd_file):
            raise IOError(f"Cannot find the background event file {bkgnd_file}!")
        events = add_background_from_file(events, event_params, bkgnd_file)
    if len(events["energy"]) == 0:
        mylog.warning(
            "No events were detected from source or background!! We "
            "will not write an event file."
        )
        f = None
    else:
        f = make_event_file(events, event_params)
        mylog.info("Observation complete.")
    return f


def instrument_simulator(
    input_events,
    out_file,
    exp_time,
    instrument,
    sky_center,
    overwrite=False,
    instr_bkgnd=True,
    foreground=True,
    ptsrc_bkgnd=True,
    bkgnd_file=None,
    no_dither=False,
    dither_params=None,
    roll_angle=0.0,
    subpixel_res=False,
    aimpt_shift=None,
    input_pt_sources=None,
    prng=None,
):
    """
    Take unconvolved events and create an event file from them. This
    function calls generate_events to do the following:

    1. Determines which events are observed using the ARF
    2. Pixelizes the events, applying PSF effects and dithering
    3. Determines energy channels using the RMF

    and then calls make_background to add instrumental and astrophysical
    backgrounds, unless a background file is provided, in which case
    the background events are read from this file. The events are
    then written out to a file.

    Parameters
    ----------
    input_events : string, dict, or None
        The unconvolved events to be used as input. Can be one of the
        following:
        1. The name of a SIMPUT catalog file.
        2. A Python dictionary containing the following items:
        "ra": A NumPy array of right ascension values in degrees.
        "dec": A NumPy array of declination values in degrees.
        "energy": A NumPy array of energy values in keV.
        "flux": The flux of the entire source, in units of erg/cm**2/s.
    out_file : string
        The name of the event file to be written.
    exp_time : float, (value, unit) tuple, or :class:`~astropy.units.Quantity`
        The exposure time to use, in seconds.
    instrument : string
        The name of the instrument to use, which picks an instrument
        specification from the instrument registry.
    sky_center : array, tuple, or list
        The center RA, Dec coordinates of the observation, in degrees.
    overwrite : boolean, optional
        Whether to overwrite an existing file with the same name.
        Default: False
    instr_bkgnd : boolean, optional
        Whether to include the instrumental/particle background.
        Default: True
    foreground : boolean, optional
        Whether to include the local foreground.
        Default: True
    ptsrc_bkgnd : boolean, optional
        Whether to include the point-source background.
        Default: True
    bkgnd_file : string, optional
        If set, backgrounds will be loaded from this file and not generated
        on the fly. Default: None
    no_dither : boolean, optional
        If True, turn off dithering entirely. Default: False
    dither_params : array-like of floats, optional
        The parameters to use to control the size and period of the dither
        pattern. The first two numbers are the dither amplitude in x and y
        detector coordinates in arcseconds, and the second two numbers are
        the dither period in x and y detector coordinates in seconds.
        Default: [8.0, 8.0, 1000.0, 707.0].
    roll_angle : float, (value, unit) tuple, or :class:`~astropy.units.Quantity`, optional
        The roll angle of the observation in degrees. Default: 0.0
    subpixel_res: boolean, optional
        If True, event positions are not randomized within the pixels
        within which they are detected. Default: False
    aimpt_shift : array-like, optional
        A two-float array-like object which shifts the aimpoint on the
        detector from the nominal position. Units are in arcseconds.
        Default: None, which results in no shift from the nominal aimpoint.
    input_pt_sources : string, optional
        If set to a filename, input the point source positions, fluxes,
        and spectral indices from an ASCII table instead of generating
        them. Default: None
    prng : :class:`~numpy.random.RandomState` object, integer, or None
        A pseudo-random number generator. Typically will only
        be specified if you have a reason to generate the same
        set of random numbers, such as for a test. Default is None,
        which sets the seed based on the system time.

    Examples
    --------
    >>> instrument_simulator("sloshing_simput.fits", "sloshing_evt.fits",
    ...                      300000.0, "lynx_hdxi", [30., 45.], overwrite=True)
    """
    if not out_file.endswith(".fits"):
        out_file += ".fits"
    f = _instrument_simulator(
        input_events,
        exp_time,
        instrument,
        sky_center,
        instr_bkgnd=instr_bkgnd,
        foreground=foreground,
        ptsrc_bkgnd=ptsrc_bkgnd,
        bkgnd_file=bkgnd_file,
        no_dither=no_dither,
        dither_params=dither_params,
        roll_angle=roll_angle,
        subpixel_res=subpixel_res,
        aimpt_shift=aimpt_shift,
        input_pt_sources=input_pt_sources,
        prng=prng,
    )
    if f:
        mylog.info("Writing events to file %s.", out_file)
        f.writeto(out_file, overwrite=overwrite)


def _simulate_spectrum(
    spec,
    instrument,
    exp_time,
    instr_bkgnd=False,
    foreground=False,
    ptsrc_bkgnd=False,
    bkgnd_area=None,
    noisy=True,
    prng=None,
    instr_bkgnd_scale=1.0,
    **kwargs,
):
    from soxs.background.diffuse import (
        generate_channel_spectrum,
        make_frgnd_spectrum,
        read_instr_spectrum,
    )
    from soxs.background.spectra import BackgroundSpectrum
    from soxs.response import (
        AuxiliaryResponseFile,
        FlatResponse,
        RedistributionMatrixFile,
    )
    from soxs.spectra import ConvolvedSpectrum
    from soxs.utils import soxs_cfg

    any_bkgnd = instr_bkgnd | ptsrc_bkgnd | foreground
    if not noisy and any_bkgnd:
        raise NotImplementedError(
            "Backgrounds cannot be included in "
            "simulations of non-noisy spectra at this time!"
        )
    if "nH" in kwargs or "absorb_model" in kwargs:
        warnings.warn(
            "The 'nH' and 'absorb_model' keyword arguments"
            "have been omitted. Please set the 'bkgnd_nH' "
            "and 'bkgnd_absorb_model' values in the SOXS"
            "configuration file if you want to change these "
            "values. ",
            DeprecationWarning,
        )
    prng = parse_prng(prng)
    exp_time = parse_value(exp_time, "s")
    bkgnd_spec = None
    instrument_spec = None
    if isinstance(instrument, tuple):
        arf = instrument[0]
        rmf = instrument[1]
        rmf = RedistributionMatrixFile(rmf)
        if isinstance(arf, str):
            arf = AuxiliaryResponseFile(get_data_file(arf))
        else:
            if arf is None:
                arf = 1.0
            arf = FlatResponse(rmf.ebins[0], rmf.ebins[-1], arf, rmf.emid.size)
        if len(instrument) == 3:
            bkgnd_spec = instrument[2]
    else:
        try:
            instrument_spec = instrument_registry[instrument]
        except KeyError:
            raise KeyError(
                f"Instrument {instrument} is not in the instrument registry!"
            )
        arf = AuxiliaryResponseFile.from_instrument(instrument)
        rmf = RedistributionMatrixFile.from_instrument(instrument)
        bkgnd_spec = instrument_spec["bkgnd"]
    if any_bkgnd:
        if bkgnd_area is None:
            raise RuntimeError(
                "The 'bkgnd_area' argument must be set if one wants "
                "to simulate backgrounds! Specify a value in square "
                "arcminutes."
            )
<<<<<<< HEAD
        bkgnd_area = np.sqrt(parse_value(bkgnd_area, "arcmin**2") * instr_bkgnd_scale)
=======
        bkgnd_area = parse_value(bkgnd_area, "arcmin**2")
>>>>>>> 30c34f46
    elif spec is None:
        raise RuntimeError("You have specified no source spectrum and no backgrounds!")

    event_params = {
        "RESPFILE": os.path.split(rmf.filename)[-1],
        "ANCRFILE": os.path.split(arf.filename)[-1],
        "TELESCOP": rmf.header["TELESCOP"],
        "INSTRUME": rmf.header["INSTRUME"],
        "MISSION": rmf.header.get("MISSION", ""),
    }

    out_spec = np.zeros(rmf.n_ch)

    if spec is not None:
        mylog.info("Simulating a source spectrum.")
        cspec = ConvolvedSpectrum.convolve(spec, arf, use_arf_energies=True)
        out_spec += rmf.convolve_spectrum(cspec, exp_time, prng=prng, noisy=noisy)

    fov = None if bkgnd_area is None else np.sqrt(bkgnd_area)

    if foreground:
        mylog.info("Adding in astrophysical foreground.")
        frgnd_spec = rmf.convolve_spectrum(
            make_frgnd_spectrum(arf, rmf), exp_time, noisy=False, rate=True
        )
        out_spec += generate_channel_spectrum(
            frgnd_spec, exp_time, bkgnd_area, prng=prng
        )
    if instr_bkgnd and bkgnd_spec is not None:
        if instrument_spec:
            if instrument_spec["grating"]:
                raise NotImplementedError(
                    "Backgrounds cannot be included in simulations "
                    "of gratings spectra at this time!"
                )
            # Temporary hack for ACIS-S
            if "aciss" in instrument_spec["name"]:
                bkgnd_spec = bkgnd_spec[1]
        mylog.info("Adding in instrumental background.")
        bkgnd_spec = read_instr_spectrum(bkgnd_spec[0], bkgnd_spec[1])
        out_spec += generate_channel_spectrum(
            bkgnd_spec, exp_time, bkgnd_area, prng=prng
        )
    if ptsrc_bkgnd:
        mylog.info("Adding in background from unresolved point-sources.")
        bkgnd_nH = float(soxs_cfg.get("soxs", "bkgnd_nH"))
        absorb_model = soxs_cfg.get("soxs", "bkgnd_absorb_model")
        spec_plaw = BackgroundSpectrum.from_powerlaw(
            1.52, 0.0, 2.0e-7, emin=0.01, emax=10.0, nbins=300000
        )
        spec_plaw.apply_foreground_absorption(bkgnd_nH, model=absorb_model)
        cspec_plaw = ConvolvedSpectrum.convolve(spec_plaw.to_spectrum(fov), arf)
        out_spec += rmf.convolve_spectrum(cspec_plaw, exp_time, prng=prng)

    bins = (np.arange(rmf.n_ch) + rmf.cmin).astype("int32")

    event_params["EXPOSURE"] = exp_time
    event_params["CHANTYPE"] = rmf.chan_type

    return bins, out_spec, event_params


def simulate_spectrum(
    spec,
    instrument,
    exp_time,
    out_file,
    instr_bkgnd=False,
    foreground=False,
    ptsrc_bkgnd=False,
    bkgnd_area=None,
    noisy=True,
    overwrite=False,
    prng=None,
    **kwargs,
):
    """
    Generate a PI or PHA spectrum from a :class:`~soxs.spectra.Spectrum`
    by convolving it with responses. To be used if one wants to
    create a spectrum without worrying about spatial response. Similar
    to XSPEC's "fakeit".

    Parameters
    ----------
    spec : :class:`~soxs.spectra.Spectrum`
        The spectrum to be convolved. If None is supplied, only backgrounds
        will be simulated (if they are turned on).
    instrument : string or tuple
        Two options:
        1. The name of the instrument to use, which picks an instrument
        specification from the instrument registry.
        2. A 2-tuple specifying an ARF, RMF pair, or a 3-tuple specifying
        an ARF, RMF, and a background spectrum specification, where the
        latter is a 2-element list giving the name of the background
        spectrum file and the normalization of the background spectrum in
        square arcminutes. If the ARF is set to None, a flat ARF will be
        assumed with a value of 1.0 cm**2. This may be useful for simulating
        particle backgrounds.
    exp_time : float, (value, unit) tuple, or :class:`~astropy.units.Quantity`
        The exposure time in seconds.
    out_file : string
        The file to write the spectrum to.
    instr_bkgnd : boolean, optional
        Whether to include the instrumental/particle background.
        Default: False
    foreground : boolean, optional
        Whether to include the local foreground.
        Default: False
    ptsrc_bkgnd : boolean, optional
        Whether to include the unresolved point-source background.
        Default: False
    bkgnd_area : float, (value, unit) tuple, or :class:`~astropy.units.Quantity`
        The area on the sky for the background components, in square arcminutes.
        Default: None, necessary to specify if any of the background components
        are turned on.
    noisy : boolean, optional
        If False, simulate_spectrum will not use counting (Poisson) statistics
        when creating the spectrum. If any backgrounds are on, this must be
        set to True. Default: True
    overwrite : boolean, optional
        Whether to overwrite an existing file. Default: False
    prng : :class:`~numpy.random.RandomState` object, integer, or None
        A pseudo-random number generator. Typically will only
        be specified if you have a reason to generate the same
        set of random numbers, such as for a test. Default is None,
        which sets the seed based on the system time.

    Examples
    --------
    >>> spec = soxs.Spectrum.from_file("my_spectrum.txt")
    >>> soxs.simulate_spectrum(spec, "lynx_lxm", 100000.0,
    ...                        "my_spec.pi", overwrite=True)
    """
    from soxs.events import _write_spectrum

    bins, out_spec, event_params = _simulate_spectrum(
        spec,
        instrument,
        exp_time,
        instr_bkgnd=instr_bkgnd,
        foreground=foreground,
        ptsrc_bkgnd=ptsrc_bkgnd,
        bkgnd_area=bkgnd_area,
        noisy=noisy,
        prng=prng,
        **kwargs,
    )

    _write_spectrum(
        bins,
        out_spec,
        event_params,
        out_file,
        overwrite=overwrite,
        noisy=noisy,
    )


def simple_event_list(
    input_events,
    out_file,
    exp_time,
    instrument,
    overwrite=False,
    use_gal_coords=False,
    prng=None,
):
    from astropy.coordinates import SkyCoord
    from astropy.io import fits
    from astropy.time import Time, TimeDelta
    from pathlib import PurePath

    if not out_file.endswith(".fits"):
        out_file += ".fits"
    mylog.info("Making simple observation of source in %s.", out_file)
    exp_time = parse_value(exp_time, "s")
    prng = parse_prng(prng)
    source_list = make_source_list(input_events)

    try:
        instrument_spec = instrument_registry[instrument]
    except KeyError:
        raise KeyError(f"Instrument {instrument} is not in the instrument registry!")
    if not instrument_spec["imaging"]:
        raise RuntimeError(
            f"Instrument '{instrument_spec['name']}' is not "
            f"designed for imaging observations!"
        )

    arf_file = get_data_file(instrument_spec["arf"])
    rmf_file = get_data_file(instrument_spec["rmf"])
    arf = AuxiliaryResponseFile(arf_file)
    rmf = RedistributionMatrixFile(rmf_file)

    event_params = {
        "exposure_time": exp_time,
        "arf": arf.filename,
        "rmf": rmf.filename,
        "channel_type": rmf.chan_type.upper(),
        "telescope": rmf.header["TELESCOP"],
        "instrument": instrument_spec["name"],
        "mission": rmf.header.get("MISSION", ""),
        "nchan": rmf.n_ch,
        "chan_lim": [rmf.cmin, rmf.cmax],
    }

    all_events = defaultdict(list)

    for src in source_list:
        mylog.info("Detecting events from source %s.", src.name)

        mylog.info(
            "Applying energy-dependent effective area from %s.",
            os.path.split(arf.filename)[-1],
        )
        refband = [src.emin, src.emax]
        if src.src_type == "phlist":
            events = arf.detect_events_phlist(
                src.events.copy(), exp_time, src.flux, refband, prng=prng
            )
        elif src.src_type.endswith("spectrum"):
            events = arf.detect_events_spec(src, exp_time, refband, prng=prng)

        n_evt = events["energy"].size

        if n_evt == 0:
            mylog.warning("No events were observed for this source!!!")
        else:
            # Add times to events
            events["time"] = prng.uniform(size=n_evt, low=0.0, high=exp_time)

        if n_evt > 0:
            for key in events:
                all_events[key] = np.concatenate([all_events[key], events[key]])

    if len(all_events["energy"]) == 0:
        mylog.warning("No events from any of the sources in the catalog were detected!")
        for key in ["ra", "dec", "time", event_params["channel_type"], "soxs_energy"]:
            all_events[key] = np.array([])
    else:
        # Step 4: Scatter energies with RMF
        mylog.info("Scattering energies with RMF %s.", os.path.split(rmf.filename)[-1])
        all_events = rmf.scatter_energies(all_events, prng=prng)

    mylog.info("Writing events to file %s.", out_file)

    t_begin = Time.now()
    dt = TimeDelta(event_params["exposure_time"], format="sec")
    t_end = t_begin + dt

    if use_gal_coords:
        names = ["GLON", "GLAT"]
        c = SkyCoord(all_events["ra"], all_events["dec"], unit="deg")
        lon = c.galactic.l
        lat = c.galactic.b
    else:
        names = ["RA", "DEC"]
        lon = all_events["ra"]
        lat = all_events["dec"]

    col_ra = fits.Column(name=names[0], format="E", unit="deg", array=lon)
    col_dec = fits.Column(name=names[1], format="E", unit="deg", array=lat)
    col_e = fits.Column(
        name="ENERGY", format="E", unit="eV", array=all_events["energy"] * 1000.0
    )
    col_se = fits.Column(
        name="SOXS_ENERGY",
        format="E",
        unit="eV",
        array=all_events["soxs_energy"] * 1000.0,
    )

    chantype = event_params["channel_type"].upper()
    if chantype == "PHA":
        cunit = "adu"
    elif chantype == "PI":
        cunit = "Chan"
    col_ch = fits.Column(
        name=chantype, format="1J", unit=cunit, array=all_events[chantype]
    )

    col_t = fits.Column(name="TIME", format="1D", unit="s", array=all_events["time"])

    cols = [col_e, col_ra, col_dec, col_ch, col_t, col_se]

    coldefs = fits.ColDefs(cols)
    tbhdu = fits.BinTableHDU.from_columns(coldefs)
    tbhdu.name = "EVENTS"

    tbhdu.header["TLMIN4"] = event_params["chan_lim"][0]
    tbhdu.header["TLMAX4"] = event_params["chan_lim"][1]
    tbhdu.header["EXPOSURE"] = event_params["exposure_time"]
    tbhdu.header["TSTART"] = 0.0
    tbhdu.header["TSTOP"] = event_params["exposure_time"]
    tbhdu.header["HDUVERS"] = "1.1.0"
    tbhdu.header["RADECSYS"] = "FK5"
    tbhdu.header["EQUINOX"] = 2000.0
    tbhdu.header["HDUCLASS"] = "OGIP"
    tbhdu.header["HDUCLAS1"] = "EVENTS"
    tbhdu.header["HDUCLAS2"] = "ACCEPTED"
    tbhdu.header["DATE"] = t_begin.tt.isot
    tbhdu.header["DATE-OBS"] = t_begin.tt.isot
    tbhdu.header["DATE-END"] = t_end.tt.isot
    tbhdu.header["RESPFILE"] = PurePath(event_params["rmf"]).parts[-1]
    tbhdu.header["PHA_BINS"] = event_params["nchan"]
    tbhdu.header["ANCRFILE"] = PurePath(event_params["arf"]).parts[-1]
    tbhdu.header["CHANTYPE"] = event_params["channel_type"]
    tbhdu.header["MISSION"] = event_params["mission"]
    tbhdu.header["TELESCOP"] = event_params["telescope"]
    tbhdu.header["INSTRUME"] = event_params["instrument"]

    start = fits.Column(name="START", format="1D", unit="s", array=np.array([0.0]))
    stop = fits.Column(
        name="STOP",
        format="1D",
        unit="s",
        array=np.array([event_params["exposure_time"]]),
    )

    tbhdu_gti = fits.BinTableHDU.from_columns([start, stop])
    tbhdu_gti.name = "STDGTI"
    tbhdu_gti.header["TSTART"] = 0.0
    tbhdu_gti.header["TSTOP"] = event_params["exposure_time"]
    tbhdu_gti.header["HDUCLASS"] = "OGIP"
    tbhdu_gti.header["HDUCLAS1"] = "GTI"
    tbhdu_gti.header["HDUCLAS2"] = "STANDARD"
    tbhdu_gti.header["RADECSYS"] = "FK5"
    tbhdu_gti.header["EQUINOX"] = 2000.0
    tbhdu_gti.header["DATE"] = t_begin.tt.isot
    tbhdu_gti.header["DATE-OBS"] = t_begin.tt.isot
    tbhdu_gti.header["DATE-END"] = t_end.tt.isot

    hdulist = [fits.PrimaryHDU(), tbhdu, tbhdu_gti]

    fits.HDUList(hdulist).writeto(out_file, overwrite=overwrite)<|MERGE_RESOLUTION|>--- conflicted
+++ resolved
@@ -946,11 +946,7 @@
                 "to simulate backgrounds! Specify a value in square "
                 "arcminutes."
             )
-<<<<<<< HEAD
-        bkgnd_area = np.sqrt(parse_value(bkgnd_area, "arcmin**2") * instr_bkgnd_scale)
-=======
-        bkgnd_area = parse_value(bkgnd_area, "arcmin**2")
->>>>>>> 30c34f46
+        bkgnd_area = parse_value(bkgnd_area, "arcmin**2") * instr_bkgnd_scale
     elif spec is None:
         raise RuntimeError("You have specified no source spectrum and no backgrounds!")
 
